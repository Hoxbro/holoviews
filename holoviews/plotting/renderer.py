# -*- coding: utf-8 -*-
"""
Public API for all plotting renderers supported by HoloViews,
regardless of plotting package or backend.
"""
from __future__ import unicode_literals, absolute_import

import base64
import os

from io import BytesIO
try:
    from StringIO import StringIO
except ImportError:
    from io import StringIO
from contextlib import contextmanager
from functools import partial

import param
import panel

from bokeh.document import Document
from bokeh.io import curdoc
from bokeh.embed import file_html
from bokeh.resources import CDN, INLINE
from panel import config
from panel.io.notebook import ipywidget, load_notebook, render_model, render_mimebundle
from panel.io.state import state
from panel.models.comm_manager import CommManager as PnCommManager
from panel.pane import HoloViews as HoloViewsPane
from panel.widgets.player import PlayerBase
from panel.viewable import Viewable
from pyviz_comms import CommManager, JupyterCommManager

from ..core import Layout, HoloMap, AdjointLayout, DynamicMap
from ..core.io import Exporter
from ..core.options import Store, StoreOptions, SkipRendering, Compositor
from ..core.util import basestring, unbound_dimensions, LooseVersion
from ..streams import Stream
from . import Plot
from .util import displayable, collate, initialize_dynamic

from param.parameterized import bothmethod

panel_version = LooseVersion(panel.__version__)

# Tags used when visual output is to be embedded in HTML
IMAGE_TAG = "<img src='{src}' style='max-width:100%; margin: auto; display: block; {css}'/>"
VIDEO_TAG = """
<video controls style='max-width:100%; margin: auto; display: block; {css}'>
<source src='{src}' type='{mime_type}'>
Your browser does not support the video tag.
</video>"""
PDF_TAG = "<iframe src='{src}' style='width:100%; margin: auto; display: block; {css}'></iframe>"
HTML_TAG = "{src}"

HTML_TAGS = {
    'base64': 'data:{mime_type};base64,{b64}', # Use to embed data
    'svg':  IMAGE_TAG,
    'png':  IMAGE_TAG,
    'gif':  IMAGE_TAG,
    'webm': VIDEO_TAG,
    'mp4':  VIDEO_TAG,
    'pdf':  PDF_TAG,
    'html': HTML_TAG
}

MIME_TYPES = {
    'svg':  'image/svg+xml',
    'png':  'image/png',
    'gif':  'image/gif',
    'webm': 'video/webm',
    'mp4':  'video/mp4',
    'pdf':  'application/pdf',
    'html': 'text/html',
    'json': 'text/json',
    'js':   'application/javascript',
    'jlab-hv-exec': 'application/vnd.holoviews_exec.v0+json',
    'jlab-hv-load': 'application/vnd.holoviews_load.v0+json',
    'server': None
}

static_template = """
<html>
  <body>
    {html}
  </body>
</html>
"""

class Renderer(Exporter):
    """
    The job of a Renderer is to turn the plotting state held within
    Plot classes into concrete, visual output in the form of the PNG,
    SVG, MP4 or WebM formats (among others). Note that a Renderer is a
    type of Exporter and must therefore follow the Exporter interface.

    The Renderer needs to be able to use the .state property of the
    appropriate Plot classes associated with that renderer in order to
    generate output. The process of 'drawing' is execute by the Plots
    and the Renderer turns the final plotting state into output.
    """

    center = param.Boolean(default=True, doc="""
        Whether to center the plot""")

    backend = param.String(doc="""
        The full, lowercase name of the rendering backend or third
        part plotting package used e.g 'matplotlib' or 'cairo'.""")

    dpi = param.Integer(None, doc="""
        The render resolution in dpi (dots per inch)""")

    fig = param.ObjectSelector(default='auto', objects=['auto'], doc="""
        Output render format for static figures. If None, no figure
        rendering will occur. """)

    fps = param.Number(20, doc="""
        Rendered fps (frames per second) for animated formats.""")

    holomap = param.ObjectSelector(default='auto',
                                   objects=['scrubber','widgets', None, 'auto'], doc="""
        Output render multi-frame (typically animated) format. If
        None, no multi-frame rendering will occur.""")

    mode = param.ObjectSelector(default='default',
                                objects=['default', 'server'], doc="""
        Whether to render the object in regular or server mode. In server
        mode a bokeh Document will be returned which can be served as a
        bokeh server app. By default renders all output is rendered to HTML.""")

    size = param.Integer(100, doc="""
        The rendered size as a percentage size""")

    widget_location = param.ObjectSelector(default=None, allow_None=True, objects=[
        'left', 'bottom', 'right', 'top', 'top_left', 'top_right',
        'bottom_left', 'bottom_right', 'left_top', 'left_bottom',
        'right_top', 'right_bottom'], doc="""
        The position of the widgets relative to the plot.""")

    widget_mode = param.ObjectSelector(default='embed', objects=['embed', 'live'], doc="""
        The widget mode determining whether frames are embedded or generated
        'live' when interacting with the widget.""")

    css = param.Dict(default={}, doc="""
        Dictionary of CSS attributes and values to apply to HTML output.""")

    info_fn = param.Callable(None, allow_None=True, constant=True,  doc="""
        Renderers do not support the saving of object info metadata""")

    key_fn = param.Callable(None, allow_None=True, constant=True,  doc="""
        Renderers do not support the saving of object key metadata""")

    post_render_hooks = param.Dict(default={'svg':[], 'png':[]}, doc="""
       Optional dictionary of hooks that are applied to the rendered
       data (according to the output format) before it is returned.

       Each hook is passed the rendered data and the object that is
       being rendered. These hooks allow post-processing of rendered
       data before output is saved to file or displayed.""")

    # Defines the valid output formats for each mode.
    mode_formats = {'fig': [None, 'auto'],
                    'holomap': [None, 'auto']}

    # The comm_manager handles the creation and registering of client,
    # and server side comms
    comm_manager = CommManager

    # Define appropriate widget classes
    widgets = ['scrubber', 'widgets']

    # Whether in a notebook context, set when running Renderer.load_nb
    notebook_context = False

    # Plot registry
    _plots = {}

    # Whether to render plots with Panel
    _render_with_panel = False

    def __init__(self, **params):
        self.last_plot = None
        super(Renderer, self).__init__(**params)


    def __call__(self, obj, fmt='auto', **kwargs):
        plot, fmt = self._validate(obj, fmt)
        info = {'file-ext': fmt, 'mime_type': MIME_TYPES[fmt]}

        if plot is None:
            return None, info
        elif self.mode == 'server':
            return self.server_doc(plot, doc=kwargs.get('doc')), info
        elif isinstance(plot, Viewable):
            return self.static_html(plot), info
        else:
            data = self._figure_data(plot, fmt, **kwargs)
            data = self._apply_post_render_hooks(data, obj, fmt)
            return data, info


    @bothmethod
    def get_plot(self_or_cls, obj, doc=None, renderer=None, comm=None, **kwargs):
        """
        Given a HoloViews Viewable return a corresponding plot instance.
        """
        if isinstance(obj, DynamicMap) and obj.unbounded:
            dims = ', '.join('%r' % dim for dim in obj.unbounded)
            msg = ('DynamicMap cannot be displayed without explicit indexing '
                   'as {dims} dimension(s) are unbounded. '
                   '\nSet dimensions bounds with the DynamicMap redim.range '
                   'or redim.values methods.')
            raise SkipRendering(msg.format(dims=dims))

        # Initialize DynamicMaps with first data item
        initialize_dynamic(obj)

        if not renderer:
            renderer = self_or_cls
            if not isinstance(self_or_cls, Renderer):
                renderer = self_or_cls.instance()

        if not isinstance(obj, Plot):
            if not displayable(obj):
                obj = collate(obj)
                initialize_dynamic(obj)
            obj = Compositor.map(obj, mode='data', backend=self_or_cls.backend)
            plot_opts = dict(self_or_cls.plot_options(obj, self_or_cls.size),
                             **kwargs)
            if isinstance(obj, AdjointLayout):
                obj = Layout(obj)
            plot = self_or_cls.plotting_class(obj)(obj, renderer=renderer,
                                                   **plot_opts)
            defaults = [kd.default for kd in plot.dimensions]
            init_key = tuple(v if d is None else d for v, d in
                             zip(plot.keys[0], defaults))
            plot.update(init_key)
        else:
            plot = obj

        if isinstance(self_or_cls, Renderer):
            self_or_cls.last_plot = plot

        if comm:
            plot.comm = comm

        if comm or self_or_cls.mode == 'server':
            if doc is None:
                doc = Document() if self_or_cls.notebook_context else curdoc()
            plot.document = doc
        return plot


    @bothmethod
    def get_plot_state(self_or_cls, obj, renderer=None, **kwargs):
        """
        Given a HoloViews Viewable return a corresponding plot state.
        """
        if not isinstance(obj, Plot):
            obj = self_or_cls.get_plot(obj, renderer, **kwargs)
        return obj.state


    def _validate(self, obj, fmt, **kwargs):
        """
        Helper method to be used in the __call__ method to get a
        suitable plot or widget object and the appropriate format.
        """
        if isinstance(obj, Viewable):
            return obj, 'html'

        fig_formats = self.mode_formats['fig']
        holomap_formats = self.mode_formats['holomap']

        holomaps = obj.traverse(lambda x: x, [HoloMap])
        dynamic = any(isinstance(m, DynamicMap) for m in holomaps)

        if fmt in ['auto', None]:
            if any(len(o) > 1 or (isinstance(o, DynamicMap) and
                                  unbound_dimensions(
                                      o.streams,
                                      o.kdims,
                                      no_duplicates=not o.positional_stream_args))
                   for o in holomaps):
                fmt = holomap_formats[0] if self.holomap in ['auto', None] else self.holomap
            else:
                fmt = fig_formats[0] if self.fig == 'auto' else self.fig

        if fmt in self.widgets:
            plot = self.get_widget(obj, fmt)
            fmt = 'html'
        elif dynamic or (self._render_with_panel and fmt == 'html'):
            plot = HoloViewsPane(obj, center=True, backend=self.backend,
                                 renderer=self)
        else:
            plot = self.get_plot(obj, renderer=self, **kwargs)

        all_formats = set(fig_formats + holomap_formats)
        if fmt not in all_formats:
            raise Exception("Format %r not supported by mode %r. Allowed formats: %r"
                            % (fmt, self.mode, fig_formats + holomap_formats))
        self.last_plot = plot
        return plot, fmt


    def _apply_post_render_hooks(self, data, obj, fmt):
        """
        Apply the post-render hooks to the data.
        """
        hooks = self.post_render_hooks.get(fmt,[])
        for hook in hooks:
            try:
                data = hook(data, obj)
            except Exception as e:
                self.param.warning("The post_render_hook %r could not "
                                   "be applied:\n\n %s" % (hook, e))
        return data


    def html(self, obj, fmt=None, css=None, resources='CDN', **kwargs):
        """
        Renders plot or data structure and wraps the output in HTML.
        The comm argument defines whether the HTML output includes
        code to initialize a Comm, if the plot supplies one.
        """
        plot, fmt =  self._validate(obj, fmt)
        figdata, _ = self(plot, fmt, **kwargs)
        if isinstance(resources, basestring):
            resources = resources.lower()
        if css is None: css = self.css

        if isinstance(plot, Viewable):
            doc = Document()
            plot._render_model(doc)
            if resources == 'cdn':
                resources = CDN
            elif resources == 'inline':
                resources = INLINE
            return file_html(doc, resources)
        elif fmt in ['html', 'json']:
            return figdata
        else:
            if fmt == 'svg':
                figdata = figdata.encode("utf-8")
            elif fmt == 'pdf' and 'height' not in css:
                _, h = self.get_size(plot)
                css['height'] = '%dpx' % (h*self.dpi*1.15)

        if isinstance(css, dict):
            css = '; '.join("%s: %s" % (k, v) for k, v in css.items())
        else:
            raise ValueError("CSS must be supplied as Python dictionary")

        b64 = base64.b64encode(figdata).decode("utf-8")
        (mime_type, tag) = MIME_TYPES[fmt], HTML_TAGS[fmt]
        src = HTML_TAGS['base64'].format(mime_type=mime_type, b64=b64)
        html = tag.format(src=src, mime_type=mime_type, css=css)
        return html


    def components(self, obj, fmt=None, comm=True, **kwargs):
        """
        Returns data and metadata dictionaries containing HTML and JS
        components to include render in app, notebook, or standalone
        document.
        """
        if isinstance(obj, Plot):
            plot = obj
        else:
            plot, fmt = self._validate(obj, fmt)

        data, metadata = {}, {}
        if isinstance(plot, Viewable):
            registry = list(Stream.registry.items())
            objects = plot.object.traverse(lambda x: x)
            dynamic, streams = False, False
            for source in objects:
                dynamic |= isinstance(source, DynamicMap)
                streams |= any(
                    src is source or (src._plot_id is not None and src._plot_id == source._plot_id)
                    for src, streams in registry for s in streams
                )
            embed = (not (dynamic or streams or self.widget_mode == 'live') or config.embed)
<<<<<<< HEAD
            comm = self.comm_manager.get_server_comm() if comm else None
            doc = Document()
            with config.set(embed=embed):
                model = plot.layout._render_model(doc, comm)
            if embed:
                return render_model(model, comm)
            ref = model.ref['id']
            manager = PnCommManager(comm_id=comm.id, plot_id=ref)
            client_comm = self.comm_manager.get_client_comm(
                on_msg=partial(plot._on_msg, ref, manager),
                on_error=partial(plot._on_error, ref),
                on_stdout=partial(plot._on_stdout, ref)
            )
            manager.client_comm_id = client_comm.id
            return render_mimebundle(model, doc, comm, manager)
=======

            # This part should be factored out in Panel and then imported
            # here for HoloViews 2.0, which will be able to require a
            # recent Panel version.
            if embed or config.comms == 'default':
                comm = self.comm_manager.get_server_comm() if comm else None
                doc = Document()
                with config.set(embed=embed):
                    model = plot.layout._render_model(doc, comm)
                if embed:
                    return render_model(model, comm)
                args = (model, doc, comm)
                if panel_version > '0.9.3':
                    from panel.models.comm_manager import CommManager
                    ref = model.ref['id']
                    manager = CommManager(comm_id=comm.id, plot_id=ref)
                    client_comm = self.comm_manager.get_client_comm(
                        on_msg=partial(plot._on_msg, ref, manager),
                        on_error=partial(plot._on_error, ref),
                        on_stdout=partial(plot._on_stdout, ref)
                    )
                    manager.client_comm_id = client_comm.id
                    args = args + (manager,)
                return render_mimebundle(*args)

            # Handle rendering object as ipywidget
            widget = ipywidget(plot, combine_events=True)
            if hasattr(widget, '_repr_mimebundle_'):
                return widget._repr_mimebundle()
            plaintext = repr(widget)
            if len(plaintext) > 110:
                plaintext = plaintext[:110] + '…'
            data = {
                'text/plain': plaintext,
            }
            if widget._view_name is not None:
                data['application/vnd.jupyter.widget-view+json'] = {
                    'version_major': 2,
                    'version_minor': 0,
                    'model_id': widget._model_id
                }
            if config.comms == 'vscode':
                # Unfortunately VSCode does not yet handle _repr_mimebundle_
                from IPython.display import display
                display(data, raw=True)
                return {'text/html': '<div style="display: none"></div>'}, {}
            return data, {}
>>>>>>> 1a366bcb
        else:
            html = self._figure_data(plot, fmt, as_script=True, **kwargs)
        data['text/html'] = html

        return (data, {MIME_TYPES['jlab-hv-exec']: metadata})

    def static_html(self, obj, fmt=None, template=None):
        """
        Generates a static HTML with the rendered object in the
        supplied format. Allows supplying a template formatting string
        with fields to interpolate 'js', 'css' and the main 'html'.
        """
        html_bytes = StringIO()
        self.save(obj, html_bytes, fmt)
        html_bytes.seek(0)
        return html_bytes.read()


    @bothmethod
    def get_widget(self_or_cls, plot, widget_type, **kwargs):
        if widget_type == 'scrubber':
            widget_location = self_or_cls.widget_location or 'bottom'
        else:
            widget_type = 'individual'
            widget_location = self_or_cls.widget_location or 'right'

        layout = HoloViewsPane(plot, widget_type=widget_type, center=self_or_cls.center,
                               widget_location=widget_location, renderer=self_or_cls)
        interval = int((1./self_or_cls.fps) * 1000)
        for player in layout.layout.select(PlayerBase):
            player.interval = interval
        return layout


    @bothmethod
    def export_widgets(self_or_cls, obj, filename, fmt=None, template=None,
                       json=False, json_path='', **kwargs):
        """
        Render and export object as a widget to a static HTML
        file. Allows supplying a custom template formatting string
        with fields to interpolate 'js', 'css' and the main 'html'
        containing the widget. Also provides options to export widget
        data to a json file in the supplied json_path (defaults to
        current path).
        """
        if fmt not in self_or_cls.widgets+['auto', None]:
            raise ValueError("Renderer.export_widget may only export "
                             "registered widget types.")
        self_or_cls.get_widget(obj, fmt).save(filename)


    @bothmethod
    def _widget_kwargs(self_or_cls):
        if self_or_cls.holomap in ('auto', 'widgets'):
            widget_type = 'individual'
            loc = self_or_cls.widget_location or 'right'
        else:
            widget_type = 'scrubber'
            loc = self_or_cls.widget_location or 'bottom'
        return {'widget_location': loc, 'widget_type': widget_type, 'center': True}


    @bothmethod
    def app(self_or_cls, plot, show=False, new_window=False, websocket_origin=None, port=0):
        """
        Creates a bokeh app from a HoloViews object or plot. By
        default simply attaches the plot to bokeh's curdoc and returns
        the Document, if show option is supplied creates an
        Application instance and displays it either in a browser
        window or inline if notebook extension has been loaded.  Using
        the new_window option the app may be displayed in a new
        browser tab once the notebook extension has been loaded.  A
        websocket origin is required when launching from an existing
        tornado server (such as the notebook) and it is not on the
        default port ('localhost:8888').
        """
        if isinstance(plot, HoloViewsPane):
            pane = plot
        else:
            pane = HoloViewsPane(plot, backend=self_or_cls.backend, renderer=self_or_cls,
                                 **self_or_cls._widget_kwargs())
        if new_window:
            return pane._get_server(port, websocket_origin, show=show)
        else:
            kwargs = {'notebook_url': websocket_origin} if websocket_origin else {}
            return pane.app(port=port, **kwargs)


    @bothmethod
    def server_doc(self_or_cls, obj, doc=None):
        """
        Get a bokeh Document with the plot attached. May supply
        an existing doc, otherwise bokeh.io.curdoc() is used to
        attach the plot to the global document instance.
        """
        if not isinstance(obj, HoloViewsPane):
            obj = HoloViewsPane(obj, renderer=self_or_cls, backend=self_or_cls.backend,
                                **self_or_cls._widget_kwargs())
        return obj.layout.server_doc(doc)


    @classmethod
    def plotting_class(cls, obj):
        """
        Given an object or Element class, return the suitable plotting
        class needed to render it with the current renderer.
        """
        if isinstance(obj, AdjointLayout) or obj is AdjointLayout:
            obj  = Layout
        if isinstance(obj, type):
            element_type = obj
        else:
            element_type = obj.type if isinstance(obj, HoloMap) else type(obj)
        try:
            plotclass = Store.registry[cls.backend][element_type]
        except KeyError:
            raise SkipRendering("No plotting class for {0} "
                                "found".format(element_type.__name__))
        return plotclass


    @classmethod
    def html_assets(cls, core=True, extras=True, backends=None, script=False):
        """
        Deprecated: No longer needed
        """
        param.main.warning("Renderer.html_assets is deprecated as all "
                           "JS and CSS dependencies are now handled by "
                           "Panel.")

    @classmethod
    def plot_options(cls, obj, percent_size):
        """
        Given an object and a percentage size (as supplied by the
        %output magic) return all the appropriate plot options that
        would be used to instantiate a plot class for that element.

        Default plot sizes at the plotting class level should be taken
        into account.
        """
        raise NotImplementedError


    @bothmethod
    def save(self_or_cls, obj, basename, fmt='auto', key={}, info={},
             options=None, resources='inline', title=None, **kwargs):
        """
        Save a HoloViews object to file, either using an explicitly
        supplied format or to the appropriate default.
        """
        if info or key:
            raise Exception('Renderer does not support saving metadata to file.')

        if kwargs:
            param.main.warning("Supplying plot, style or norm options "
                               "as keyword arguments to the Renderer.save "
                               "method is deprecated and will error in "
                               "the next minor release.")

        with StoreOptions.options(obj, options, **kwargs):
            plot, fmt = self_or_cls._validate(obj, fmt)

        if isinstance(plot, Viewable):
            from bokeh.resources import CDN, INLINE, Resources
            if isinstance(resources, Resources):
                pass
            elif resources.lower() == 'cdn':
                resources = CDN
            elif resources.lower() == 'inline':
                resources = INLINE
            if isinstance(basename, basestring):
                if title is None:
                    title = os.path.basename(basename)
                if fmt in MIME_TYPES:
                    basename = '.'.join([basename, fmt])
            plot.layout.save(basename, embed=True, resources=resources, title=title)
            return

        rendered = self_or_cls(plot, fmt)
        if rendered is None: return
        (data, info) = rendered
        encoded = self_or_cls.encode(rendered)
        prefix = self_or_cls._save_prefix(info['file-ext'])
        if prefix:
            encoded = prefix + encoded
        if isinstance(basename, (BytesIO, StringIO)):
            basename.write(encoded)
            basename.seek(0)
        else:
            filename ='%s.%s' % (basename, info['file-ext'])
            with open(filename, 'wb') as f:
                f.write(encoded)

    @bothmethod
    def _save_prefix(self_or_cls, ext):
        "Hook to prefix content for instance JS when saving HTML"
        return


    @bothmethod
    def get_size(self_or_cls, plot):
        """
        Return the display size associated with a plot before
        rendering to any particular format. Used to generate
        appropriate HTML display.

        Returns a tuple of (width, height) in pixels.
        """
        raise NotImplementedError

    @classmethod
    @contextmanager
    def state(cls):
        """
        Context manager to handle global state for a backend,
        allowing Plot classes to temporarily override that state.
        """
        yield


    @classmethod
    def validate(cls, options):
        """
        Validate an options dictionary for the renderer.
        """
        return options


    @classmethod
    def load_nb(cls, inline=True):
        """
        Loads any resources required for display of plots
        in the Jupyter notebook
        """
        load_notebook(inline)
        with param.logging_level('ERROR'):
            try:
                ip = get_ipython() # noqa
            except:
                ip = None
            if not ip or not hasattr(ip, 'kernel'):
                return
            cls.notebook_context = True
            cls.comm_manager = JupyterCommManager
            state._comm_manager = JupyterCommManager


    @classmethod
    def _delete_plot(cls, plot_id):
        """
        Deletes registered plots and calls Plot.cleanup
        """
        plot = cls._plots.get(plot_id)
        if plot is None:
            return
        plot.cleanup()
        del cls._plots[plot_id]<|MERGE_RESOLUTION|>--- conflicted
+++ resolved
@@ -382,23 +382,6 @@
                     for src, streams in registry for s in streams
                 )
             embed = (not (dynamic or streams or self.widget_mode == 'live') or config.embed)
-<<<<<<< HEAD
-            comm = self.comm_manager.get_server_comm() if comm else None
-            doc = Document()
-            with config.set(embed=embed):
-                model = plot.layout._render_model(doc, comm)
-            if embed:
-                return render_model(model, comm)
-            ref = model.ref['id']
-            manager = PnCommManager(comm_id=comm.id, plot_id=ref)
-            client_comm = self.comm_manager.get_client_comm(
-                on_msg=partial(plot._on_msg, ref, manager),
-                on_error=partial(plot._on_error, ref),
-                on_stdout=partial(plot._on_stdout, ref)
-            )
-            manager.client_comm_id = client_comm.id
-            return render_mimebundle(model, doc, comm, manager)
-=======
 
             # This part should be factored out in Panel and then imported
             # here for HoloViews 2.0, which will be able to require a
@@ -446,7 +429,6 @@
                 display(data, raw=True)
                 return {'text/html': '<div style="display: none"></div>'}, {}
             return data, {}
->>>>>>> 1a366bcb
         else:
             html = self._figure_data(plot, fmt, as_script=True, **kwargs)
         data['text/html'] = html
