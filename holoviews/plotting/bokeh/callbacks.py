--- conflicted
+++ resolved
@@ -3,39 +3,24 @@
 import time
 
 from collections import defaultdict
+from functools import partial
 
 import numpy as np
 import panel as pn
 import param
 
 from bokeh.models import (
-    CustomJS, FactorRange, DatetimeAxis, Range1d, DataRange1d,
-    PolyDrawTool, BoxEditTool, PolyEditTool, FreehandDrawTool,
-    PointDrawTool
+    CustomJS, FactorRange, DatetimeAxis, ToolbarBox, Range1d,
+    DataRange1d, PolyDrawTool, BoxEditTool, PolyEditTool,
+    FreehandDrawTool, PointDrawTool
 )
-<<<<<<< HEAD
-from panel.callbacks import PeriodicCallback
-from panel.io.state import state
 from panel.io.model import hold
-=======
 from panel.io.state import state
 from pyviz_comms import JS_CALLBACK
->>>>>>> 1a366bcb
 from tornado import gen
 
 from ...core import OrderedDict
 from ...core.options import CallbackError
-<<<<<<< HEAD
-from ...core.util import dimension_sanitizer, dt64_to_dt
-from ...element import Table
-from ...streams import (Stream, PointerXY, RangeXY, Selection1D, RangeX,
-                        RangeY, PointerX, PointerY, BoundsX, BoundsY,
-                        Tap, SingleTap, DoubleTap, MouseEnter, MouseLeave,
-                        PressUp, PanEnd,
-                        PlotSize, Draw, BoundsXY, PlotReset, BoxEdit,
-                        PointDraw, PolyDraw, PolyEdit, CDSStream,
-                        FreehandDraw, CurveEdit, SelectionXY)
-=======
 from ...core.util import (
     datetime_types, dimension_sanitizer, isscalar, dt64_to_dt
 )
@@ -47,66 +32,21 @@
     BoxEdit, PointDraw, PolyDraw, PolyEdit, CDSStream, FreehandDraw,
     CurveEdit, SelectionXY, Lasso,
 )
-from ..links import Link, RectanglesTableLink, DataLink, RangeToolLink, SelectionLink, VertexTableLink
+from ..links import (
+    Link, RectanglesTableLink, DataLink, RangeToolLink, SelectionLink,
+    VertexTableLink
+)
 from ..plot import GenericElementPlot, GenericOverlayPlot
->>>>>>> 1a366bcb
+from ..renderer import panel_version
 from .util import convert_timestamp
 
 
-class Callback(object):
-    """
-    Provides a baseclass to define callbacks, which return data from
-    bokeh model callbacks, events and attribute changes. The callback
-    then makes this data available to any streams attached to it.
-
-    The definition of a callback consists of a number of components:
-
-    * models      : Defines which bokeh models the callback will be
-                    attached on referencing the model by its key in
-                    the plots handles, e.g. this could be the x_range,
-                    y_range, plot, a plotting tool or any other
-                    bokeh mode.
-
-    * extra_models: Any additional models available in handles which
-                    should be made available in the namespace of the
-                    objects, e.g. to make a tool available to skip
-                    checks.
-
-    * attributes  : The attributes define which attributes to send
-                    back to Python. They are defined as a dictionary
-                    mapping between the name under which the variable
-                    is made available to Python and the specification
-                    of the attribute. The specification should start
-                    with the variable name that is to be accessed and
-                    the location of the attribute separated by
-                    periods.  All models defined by the models and
-                    extra_models attributes can be addressed in this
-                    way, e.g. to get the start of the x_range as 'x'
-                    you can supply {'x': 'x_range.attributes.start'}.
-                    Additionally certain handles additionally make the
-                    cb_data and cb_obj variables available containing
-                    additional information about the event. 
-    * skip        : Conditions when the Callback should be skipped
-                    specified as a list of valid JS expressions, which
-                    can reference models requested by the callback,
-                    e.g. ['pan.attributes.active'] would skip the
-                    callback if the pan tool is active.
-
-    * code        : Defines any additional JS code to be executed,
-                    which can modify the data object that is sent to
-                    the backend.
-
-    * on_events   : If the Callback should listen to bokeh events this
-                    should declare the types of event as a list (optional)
-
-    * on_changes  : If the Callback should listen to model attribute
-                    changes on the defined ``models`` (optional)
-
-    If either on_events or on_changes are declared the Callback will
-    be registered using the on_event or on_change machinery, otherwise
-    it will be treated as a regular callback on the model.  The
-    callback can also define a _process_msg method, which can modify
-    the data sent by the callback before it is passed to the streams.
+class MessageCallback(object):
+    """
+    A MessageCallback is an abstract baseclass used to supply Streams
+    with events originating from bokeh plot interactions. The baseclass
+    defines how messages are handled and the basic specification required
+    to define a Callback.
     """
 
     attributes = {}
@@ -129,20 +69,6 @@
     _callbacks = {}
 
     _transforms = []
-
-    # Timeout before the first event is processed
-    debounce = 50
-
-    _batched = []
-
-    def __init__(self, plot, streams, source, **params):
-        self.plot = plot
-        self.streams = streams
-        self.source = source
-        self.handle_ids = defaultdict(dict)
-        self.reset()
-        self._active = False
-        self._prev_msg = None
 
     def _transform(self, msg):
         for transform in self._transforms:
@@ -156,12 +82,10 @@
         """
         return self._transform(msg)
 
-<<<<<<< HEAD
-=======
     def __init__(self, plot, streams, source, **params):
         self.plot = plot
         self.streams = streams
-        if plot.renderer.mode == 'server' or pn.config.comms != 'default':
+        if plot.renderer.mode == 'server' or pn.config.comms != 'default' or panel_version > '0.9.3':
             self.comm = None
         else:
             if plot.pane:
@@ -174,13 +98,17 @@
         self.handle_ids = defaultdict(dict)
         self.reset()
 
->>>>>>> 1a366bcb
     def cleanup(self):
         self.reset()
         self.handle_ids = None
         self.plot = None
         self.source = None
         self.streams = []
+        if self.comm:
+            try:
+                self.comm.close()
+            except:
+                pass
         Callback._callbacks = {k: cb for k, cb in Callback._callbacks.items()
                                if cb is not self}
 
@@ -191,6 +119,7 @@
                 handle = handles[handle_name]
                 cb_hash = (id(handle), id(type(self)))
                 self._callbacks.pop(cb_hash, None)
+        self.callbacks = []
         self.plot_handles = {}
         self._queue = []
 
@@ -264,6 +193,7 @@
                       "The corresponding stream may not work."
                       % (type(self).__name__, h))
         self.handle_ids.update(self._get_stream_handle_ids(requested))
+
         return requested
 
 
@@ -281,8 +211,6 @@
                     stream_handle_ids[stream][h] = handle_id
         return stream_handle_ids
 
-<<<<<<< HEAD
-=======
 
 
 class CustomJSCallback(MessageCallback):
@@ -417,7 +345,6 @@
         self._last_event = time.time()
         self._history = []
 
->>>>>>> 1a366bcb
     @classmethod
     def resolve_attr_spec(cls, spec, cb_obj, model=None):
         """
@@ -482,16 +409,8 @@
         self._queue.append((attr, old, new, time.time()))
         if not self._active and self.plot.document:
             self._active = True
-<<<<<<< HEAD
-            if self.plot.renderer.mode == 'server':
-                self._schedule_callback(self.process_on_change_coroutine)
-            else:
-                with hold(self.plot.document):
-                    self.process_on_change()
-=======
             self._set_busy(True)
             self._schedule_callback(self.process_on_change, offset=False)
->>>>>>> 1a366bcb
 
     def on_event(self, event):
         """
@@ -501,13 +420,6 @@
         self._queue.append((event, time.time()))
         if not self._active and self.plot.document:
             self._active = True
-<<<<<<< HEAD
-            if self.plot.renderer.mode == 'server':
-                self._schedule_callback(self.process_on_event_coroutine)
-            else:
-                with hold(self.plot.document):
-                    self.process_on_event()
-=======
             self._set_busy(True)
             self._schedule_callback(self.process_on_event, offset=False)
 
@@ -527,12 +439,8 @@
                 return self.throttle_timeout
         self._last_event = time.time()
         return False
->>>>>>> 1a366bcb
 
     @gen.coroutine
-    def process_on_event_coroutine(self):
-        self.process_on_event()
-
     def process_on_event(self):
         """
         Trigger callback change event and triggering corresponding streams.
@@ -559,20 +467,12 @@
                 model_obj = self.plot_handles.get(self.models[0])
                 msg[attr] = self.resolve_attr_spec(path, event, model_obj)
             self.on_msg(msg)
-<<<<<<< HEAD
-        if self.plot.renderer.mode == 'server':
-            self._schedule_callback(self.process_on_event)
-=======
         w = self.adaptive_window-1
         diff = time.time()-self._last_event
         self._history = self._history[-w:] + [diff]
         self._schedule_callback(self.process_on_event)
->>>>>>> 1a366bcb
 
     @gen.coroutine
-    def process_on_change_coroutine(self):
-        self.process_on_change()
-
     def process_on_change(self):
         if not self._queue:
             self._active = False
@@ -582,12 +482,6 @@
         if throttled:
             self._schedule_callback(self.process_on_change, throttled)
             return
-<<<<<<< HEAD
-        elif self._batched and not all(b in [q[0] for q in self._queue] for b in self._batched):
-            self._active = False
-            return # Skip until all batched events have arrived
-=======
->>>>>>> 1a366bcb
         self._queue = []
 
         msg = {}
@@ -615,18 +509,9 @@
             diff = time.time()-self._last_event
             self._history = self._history[-w:] + [diff]
             self._prev_msg = msg
-
-        if self.plot.renderer.mode == 'server':
-            self._schedule_callback(self.process_on_change)
-        else:
-            self._active = False
-
-<<<<<<< HEAD
-
-    def set_callback(self, handle):
-=======
+        self._schedule_callback(self.process_on_change)
+
     def set_server_callback(self, handle):
->>>>>>> 1a366bcb
         """
         Set up on_change events for bokeh server interactions.
         """
@@ -640,6 +525,64 @@
                     continue
                 handle.on_change(change, self.on_change)
 
+
+
+class Callback(CustomJSCallback, ServerCallback):
+    """
+    Provides a baseclass to define callbacks, which return data from
+    bokeh model callbacks, events and attribute changes. The callback
+    then makes this data available to any streams attached to it.
+
+    The definition of a callback consists of a number of components:
+
+    * models      : Defines which bokeh models the callback will be
+                    attached on referencing the model by its key in
+                    the plots handles, e.g. this could be the x_range,
+                    y_range, plot, a plotting tool or any other
+                    bokeh mode.
+
+    * extra_models: Any additional models available in handles which
+                    should be made available in the namespace of the
+                    objects, e.g. to make a tool available to skip
+                    checks.
+
+    * attributes  : The attributes define which attributes to send
+                    back to Python. They are defined as a dictionary
+                    mapping between the name under which the variable
+                    is made available to Python and the specification
+                    of the attribute. The specification should start
+                    with the variable name that is to be accessed and
+                    the location of the attribute separated by
+                    periods.  All models defined by the models and
+                    extra_models attributes can be addressed in this
+                    way, e.g. to get the start of the x_range as 'x'
+                    you can supply {'x': 'x_range.attributes.start'}.
+                    Additionally certain handles additionally make the
+                    cb_data and cb_obj variables available containing
+                    additional information about the event.
+
+    * skip        : Conditions when the Callback should be skipped
+                    specified as a list of valid JS expressions, which
+                    can reference models requested by the callback,
+                    e.g. ['pan.attributes.active'] would skip the
+                    callback if the pan tool is active.
+
+    * code        : Defines any additional JS code to be executed,
+                    which can modify the data object that is sent to
+                    the backend.
+
+    * on_events   : If the Callback should listen to bokeh events this
+                    should declare the types of event as a list (optional)
+
+    * on_changes  : If the Callback should listen to model attribute
+                    changes on the defined ``models`` (optional)
+
+    If either on_events or on_changes are declared the Callback will
+    be registered using the on_event or on_change machinery, otherwise
+    it will be treated as a regular callback on the model.  The
+    callback can also define a _process_msg method, which can modify
+    the data sent by the callback before it is passed to the streams.
+    """
 
     def initialize(self, plot_id=None):
         handles = self._init_plot_handles()
@@ -663,16 +606,12 @@
                     cb.handle_ids[k].update(v)
                 continue
 
-<<<<<<< HEAD
-            self.set_callback(handle)
-=======
             if self.comm is None:
                 self.set_server_callback(handle)
             else:
                 js_callback = self.get_customjs(handles, plot_id=plot_id)
                 self.set_customjs_callback(js_callback, handle)
                 self.callbacks.append(js_callback)
->>>>>>> 1a366bcb
             self._callbacks[cb_hash] = self
 
 
@@ -687,6 +626,34 @@
     extra_models= ['x_range', 'y_range']
 
     on_events = ['mousemove']
+
+    # Clip x and y values to available axis range
+    code = """
+    if (x_range.type.endsWith('Range1d')) {
+      var xstart = x_range.start;
+      var xend = x_range.end;
+      if (xstart > xend) {
+        [xstart, xend] = [xend, xstart]
+      }
+      if (cb_obj.x < xstart) {
+        data['x'] = xstart;
+      } else if (cb_obj.x > xend) {
+        data['x'] = xend;
+      }
+    }
+    if (y_range.type.endsWith('Range1d')) {
+      var ystart = y_range.start;
+      var yend = y_range.end;
+      if (ystart > yend) {
+        [ystart, yend] = [yend, ystart]
+      }
+      if (cb_obj.y < ystart) {
+        data['y'] = ystart;
+      } else if (cb_obj.y > yend) {
+        data['y'] = yend;
+      }
+    }
+    """
 
     def _process_out_of_bounds(self, value, start, end):
         "Clips out of bounds values"
@@ -722,13 +689,10 @@
         if 'y' in msg and isinstance(yaxis, DatetimeAxis):
             msg['y'] = convert_timestamp(msg['y'])
 
-<<<<<<< HEAD
-=======
         server_mode = self.comm is None
->>>>>>> 1a366bcb
         if isinstance(x_range, FactorRange) and isinstance(msg.get('x'), (int, float)):
             msg['x'] = x_range.factors[int(msg['x'])]
-        elif 'x' in msg and isinstance(x_range, (Range1d, DataRange1d)):
+        elif 'x' in msg and isinstance(x_range, (Range1d, DataRange1d)) and server_mode:
             xstart, xend = x_range.start, x_range.end
             if xstart > xend:
                 xstart, xend = xend, xstart
@@ -740,7 +704,7 @@
 
         if isinstance(y_range, FactorRange) and isinstance(msg.get('y'), (int, float)):
             msg['y'] = y_range.factors[int(msg['y'])]
-        elif 'y' in msg and isinstance(y_range, (Range1d, DataRange1d)):
+        elif 'y' in msg and isinstance(y_range, (Range1d, DataRange1d)) and server_mode:
             ystart, yend = y_range.start, y_range.end
             if ystart > yend:
                 ystart, yend = yend, ystart
@@ -759,7 +723,21 @@
     """
 
     attributes = {'x': 'cb_obj.x'}
-
+    extra_models= ['x_range']
+    code = """
+    if (x_range.type.endsWith('Range1d')) {
+      var xstart = x_range.start;
+      var xend = x_range.end;
+      if (xstart > xend) {
+        [xstart, xend] = [xend, xstart]
+      }
+      if (cb_obj.x < xstart) {
+        data['x'] = xstart;
+      } else if (cb_obj.x > xend) {
+        data['x'] = xend;
+      }
+    }
+    """
 
 class PointerYCallback(PointerXYCallback):
     """
@@ -767,7 +745,21 @@
     """
 
     attributes = {'y': 'cb_obj.y'}
-
+    extra_models= ['y_range']
+    code = """
+    if (y_range.type.endsWith('Range1d')) {
+      var ystart = y_range.start;
+      var yend = y_range.end;
+      if (ystart > yend) {
+        [ystart, yend] = [yend, ystart]
+      }
+      if (cb_obj.y < ystart) {
+        data['y'] = ystart;
+      } else if (cb_obj.y > yend) {
+        data['y'] = yend;
+      }
+    }
+    """
 
 class DrawCallback(PointerXYCallback):
     on_events = ['pan', 'panstart', 'panend']
@@ -793,6 +785,30 @@
 
     Note: As of bokeh 0.12.5, there is no way to distinguish the
     individual tap events within a doubletap event.
+    """
+
+    # Skip if tap is outside axis range
+    code = """
+    if (x_range.type.endsWith('Range1d')) {
+      var xstart = x_range.start;
+      var xend = x_range.end;
+      if (xstart > xend) {
+        [xstart, xend] = [xend, xstart]
+      }
+      if ((cb_obj.x < xstart) || (cb_obj.x > xend)) {
+        return
+      }
+    }
+    if (y_range.type.endsWith('Range1d')) {
+      var ystart = y_range.start;
+      var yend = y_range.end;
+      if (ystart > yend) {
+        [ystart, yend] = [yend, ystart]
+      }
+      if ((cb_obj.y < ystart) || (cb_obj.y > yend)) {
+        return
+      }
+    }
     """
 
     on_events = ['tap', 'doubletap']
@@ -1459,4 +1475,4 @@
 callbacks[CurveEdit]   = CurveEditCallback
 callbacks[FreehandDraw]= FreehandDrawCallback
 callbacks[PolyDraw]    = PolyDrawCallback
-callbacks[PolyEdit]    = PolyEditCallback
+callbacks[PolyEdit]    = PolyEditCallback