from collections import defaultdict
from itertools import groupby
import numpy as np

import param

from bokeh.io import gridplot, vplot, hplot
from bokeh.models import ColumnDataSource
from bokeh.models.widgets import Panel, Tabs, DataTable

from ...core import OrderedDict, CompositeOverlay, Element
from ...core import Store, Layout, AdjointLayout, NdLayout, Empty, GridSpace, HoloMap
from ...core.options import Compositor
from ...core import traversal
<<<<<<< HEAD
from ..plot import Plot, DimensionedPlot, GenericCompositePlot, GenericLayoutPlot
=======
from ...core.util import basestring
from ..plot import Plot, GenericCompositePlot, GenericLayoutPlot
>>>>>>> d081cb61
from .renderer import BokehRenderer


class BokehPlot(DimensionedPlot):
    """
    Plotting baseclass for the Bokeh backends, implementing the basic
    plotting interface for Bokeh based plots.
    """

    width = param.Integer(default=300, doc="""
        Width of the plot in pixels""")

    height = param.Integer(default=300, doc="""
        Height of the plot in pixels""")

    renderer = BokehRenderer

    def get_data(self, element, ranges=None):
        """
        Returns the data from an element in the appropriate format for
        initializing or updating a ColumnDataSource and a dictionary
        which maps the expected keywords arguments of a glyph to
        the column in the datasource.
        """
        raise NotImplementedError


    def _init_datasource(self, data):
        """
        Initializes a data source to be passed into the bokeh glyph.
        """
        return ColumnDataSource(data=data)


    def _update_datasource(self, source, data):
        """
        Update datasource with data for a new frame.
        """
        for k, v in data.items():
            source.data[k] = v

    @property
    def state(self):
        """
        The plotting state that gets updated via the update method and
        used by the renderer to generate output.
        """
        return self.handles['plot']


    def _fontsize(self, key, label='fontsize', common=True):
        """
        Converts integer fontsizes to a string specifying
        fontsize in pt.
        """
        size = super(BokehPlot, self)._fontsize(key, label, common)
        return {k: v if isinstance(v, basestring) else '%spt' % v
                for k, v in size.items()}



class GridPlot(BokehPlot, GenericCompositePlot):
    """
    Plot a group of elements in a grid layout based on a GridSpace element
    object.
    """

    def __init__(self, layout, ranges=None, keys=None, dimensions=None,
                 layout_num=1, **params):
        if not isinstance(layout, GridSpace):
            raise Exception("GridPlot only accepts GridSpace.")
        self.layout = layout
        self.rows, self.cols = layout.shape
        self.layout_num = layout_num
        extra_opts = self.lookup_options(layout, 'plot').options
        if not keys or not dimensions:
            dimensions, keys = traversal.unique_dimkeys(layout)
        if 'uniform' not in params:
            params['uniform'] = traversal.uniform(layout)

        super(GridPlot, self).__init__(keys=keys, dimensions=dimensions,
                                       **dict(extra_opts, **params))
        self.subplots, self.layout = self._create_subplots(layout, ranges)


    def _create_subplots(self, layout, ranges):
        layout = layout.map(Compositor.collapse_element, [CompositeOverlay],
                            clone=False)

        subplots = OrderedDict()
        frame_ranges = self.compute_ranges(layout, None, ranges)
        frame_ranges = OrderedDict([(key, self.compute_ranges(layout, key, frame_ranges))
                                    for key in self.keys])
        collapsed_layout = layout.clone(shared_data=False, id=layout.id)
        for i, coord in enumerate(layout.keys(full_grid=True)):
            r = i % self.cols
            c = i // self.cols

            if not isinstance(coord, tuple): coord = (coord,)
            view = layout.data.get(coord, None)
            # Create subplot
            if view is not None:
                vtype = view.type if isinstance(view, HoloMap) else view.__class__
                opts = self.lookup_options(view, 'plot').options
            else:
                vtype = None

            # Create axes
            kwargs = {}
            if c == 0 and r != 0:
                kwargs['xaxis'] = 'left-bare'
                kwargs['width'] = 175
            if c != 0 and r == 0 and not layout.ndims == 1:
                kwargs['yaxis'] = 'bottom-bare'
                kwargs['height'] = 175
            if c == 0 and r == 0:
                kwargs['width'] = 175
                kwargs['height'] = 175
            if r != 0 and c != 0:
                kwargs['xaxis'] = 'left-bare'
                kwargs['yaxis'] = 'bottom-bare'

            if 'width' not in kwargs:
                kwargs['width'] = 125
            if 'height' not in kwargs:
                kwargs['height'] = 125

            # Create subplot
            plotting_class = Store.registry[self.renderer.backend].get(vtype, None)
            if plotting_class is None:
                if view is not None:
                    self.warning("Bokeh plotting class for %s type not found, "
                                 "object will not be rendered." % vtype.__name__)
            else:
                subplot = plotting_class(view, dimensions=self.dimensions,
                                         show_title=False, subplot=True,
                                         ranges=frame_ranges, uniform=self.uniform,
                                         keys=self.keys, **dict(opts, **kwargs))
                collapsed_layout[coord] = (subplot.layout
                                           if isinstance(subplot, GenericCompositePlot)
                                           else subplot.hmap)
                subplots[coord] = subplot
        return subplots, collapsed_layout


    def initialize_plot(self, ranges=None, plots=[]):
        ranges = self.compute_ranges(self.layout, self.keys[-1], None)
        plots = [[] for r in range(self.cols)]
        passed_plots = list(plots)
        for i, coord in enumerate(self.layout.keys(full_grid=True)):
            r = i % self.cols
            subplot = self.subplots.get(coord, None)
            if subplot is not None:
                plot = subplot.initialize_plot(ranges=ranges, plots=passed_plots)
                plots[r].append(plot)
                passed_plots.append(plots[r][-1])
            else:
                plots[r].append(None)
                passed_plots.append(None)
        self.handles['plot'] = gridplot(plots[::-1])
        self.handles['plots'] = plots
        self.drawn = True

        return self.handles['plot']


    def update_frame(self, key, ranges=None):
        """
        Update the internal state of the Plot to represent the given
        key tuple (where integers represent frames). Returns this
        state.
        """
        ranges = self.compute_ranges(self.layout, key, ranges)
        plots = self.handles['plots']
        for i, coord in enumerate(self.layout.keys(full_grid=True)):
            r = i % self.cols
            c = i // self.cols
            subplot = self.subplots.get(coord, None)
            if subplot is not None:
                subplot.update_frame(key, ranges)



class LayoutPlot(BokehPlot, GenericLayoutPlot):

    shared_source = param.Boolean(default=True, doc="""
        Whether to share data sources across plots in the Layout
        allowing for linked selection tools to be used.""")

    tabs = param.Boolean(default=False, doc="""
        Whether to display overlaid plots in separate panes""")

    def __init__(self, layout, **params):
        super(LayoutPlot, self).__init__(layout, **params)
        self.layout, self.subplots, self.paths = self._init_layout(layout)


    def _init_layout(self, layout):
        # Situate all the Layouts in the grid and compute the gridspec
        # indices for all the axes required by each LayoutPlot.
        gidx = 0
        layout_count = 0
        collapsed_layout = layout.clone(shared_data=False, id=layout.id)
        frame_ranges = self.compute_ranges(layout, None, None)
        frame_ranges = OrderedDict([(key, self.compute_ranges(layout, key, frame_ranges))
                                    for key in self.keys])
        layout_items = layout.grid_items()
        layout_dimensions = layout.kdims if isinstance(layout, NdLayout) else None
        layout_subplots, layouts, paths = {}, {}, {}
        for r, c in self.coords:
            # Get view at layout position and wrap in AdjointLayout
            key, view = layout_items.get((r, c), (None, None))
            view = view if isinstance(view, AdjointLayout) else AdjointLayout([view])
            layouts[(r, c)] = view
            paths[r, c] = key

            # Compute the layout type from shape
            layout_type = 'Single'

            # Get the AdjoinLayout at the specified coordinate

            positions = AdjointLayoutPlot.layout_dict[layout_type]['positions']

            # Create temporary subplots to get projections types
            # to create the correct subaxes for all plots in the layout
            layout_key, _ = layout_items.get((r, c), (None, None))
            if isinstance(layout, NdLayout) and layout_key:
                layout_dimensions = OrderedDict(zip(layout_dimensions, layout_key))

            # Generate the axes and create the subplots with the appropriate
            # axis objects, handling any Empty objects.
            obj = layouts[(r, c)]
            empty = isinstance(obj.main, Empty)
            if empty:
                obj = AdjointLayout([])
            else:
                layout_count += 1
            subplot_data = self._create_subplots(obj, positions,
                                                 layout_dimensions, frame_ranges,
                                                 num=0 if empty else layout_count)
            subplots, adjoint_layout = subplot_data

            # Generate the AdjointLayoutsPlot which will coordinate
            # plotting of AdjointLayouts in the larger grid
            plotopts = self.lookup_options(view, 'plot').options
            layout_plot = AdjointLayoutPlot(adjoint_layout, layout_type, subplots, **plotopts)
            layout_subplots[(r, c)] = layout_plot
            if layout_key:
                collapsed_layout[layout_key] = adjoint_layout
        return collapsed_layout, layout_subplots, paths


    def _create_subplots(self, layout, positions, layout_dimensions, ranges, num=0):
        """
        Plot all the views contained in the AdjointLayout Object using axes
        appropriate to the layout configuration. All the axes are
        supplied by LayoutPlot - the purpose of the call is to
        invoke subplots with correct options and styles and hide any
        empty axes as necessary.
        """
        subplots = {}
        projections = []
        adjoint_clone = layout.clone(shared_data=False, id=layout.id)
        subplot_opts = dict(show_title=False, adjoined=layout)
        for pos in positions:
            # Pos will be one of 'main', 'top' or 'right' or None
            element = layout.get(pos, None)
            if element is None:
                continue

            # Customize plotopts depending on position.
            plotopts = self.lookup_options(element, 'plot').options

            # Options common for any subplot
            override_opts = {}
            sublabel_opts = {}
            if pos == 'main':
                own_params = self.get_param_values(onlychanged=True)
                sublabel_opts = {k: v for k, v in own_params
                                 if 'sublabel_' in k}
            else:
                continue

            # Override the plotopts as required
            plotopts = dict(sublabel_opts, **plotopts)
            plotopts.update(override_opts)
            vtype = element.type if isinstance(element, HoloMap) else element.__class__
            plot_type = Store.registry[self.renderer.backend].get(vtype, None)
            if plot_type is None:
                self.warning("Bokeh plotting class for %s type not found, object will "
                             "not be rendered." % vtype.__name__)
                continue
            if plot_type in [GridPlot, LayoutPlot]:
                self.tabs = True
            plot_type = Store.registry[self.renderer.backend][vtype]
            num = num if len(self.coords) > 1 else 0
            subplots[pos] = plot_type(element, keys=self.keys,
                                      dimensions=self.dimensions,
                                      layout_dimensions=layout_dimensions,
                                      ranges=ranges, subplot=True,
                                      uniform=self.uniform, layout_num=num,
                                      **plotopts)
            if issubclass(plot_type, GenericCompositePlot):
                adjoint_clone[pos] = subplots[pos].layout
            else:
                adjoint_clone[pos] = subplots[pos].hmap
        return subplots, adjoint_clone


    def initialize_plot(self, ranges=None):
        ranges = self.compute_ranges(self.layout, self.keys[-1], None)
        plots = [[] for i in range(self.rows)]
        passed_plots = []
        tab_titles = {}
        for r, c in self.coords:
            subplot = self.subplots.get((r, c), None)
            if subplot is not None:
                plots[r].append(subplot.initialize_plot(ranges=ranges,
                                                        plots=passed_plots))
                passed_plots.append(plots[r][-1])
            if self.tabs:
                if isinstance(self.layout, Layout):
                    tab_titles[r, c] = ' '.join(self.paths[r,c])
                else:
                    dim_vals = zip(self.layout.kdims, self.paths[r, c])
                    tab_titles[r, c] = ', '.join([d.pprint_value_string(k)
                                                  for d, k in dim_vals])

        # Determine the most appropriate composite plot type
        # If the object cannot be displayed in a single layout
        # it will be split into Tabs, for 1-row or 1-column
        # Layouts we use the vplot and hplots.
        # If there is a table and multiple rows and columns
        # everything will be forced to a vertical layout
        if self.tabs:
            panels = [Panel(child=child, title=tab_titles[r, c])
                      for r, row in enumerate(plots)
                      for c, child in enumerate(row)
                      if child is not None]
            layout_plot = Tabs(tabs=panels)
        elif self.rows == 1:
            layout_plot = vplot(hplot(*plots[0]))
        elif self.cols == 1:
            layout_plot = vplot(*[p[0] for p in plots])
        else:
            layout_plot = gridplot(plots)

        self.handles['plot'] = layout_plot
        self.handles['plots'] = plots
        self.drawn = True
        if self.shared_source:
            self._share_source()

        return self.handles['plot']


    def _share_source(self):
        """
        Traverses all plots to find any with shared data,
        then sources are grouped, combined and replaced
        on the original plots and glyphs.
        """
        source_getter = lambda x: (id(x.current_frame.data), x,
                                   x.handles.get('glyph_renderer'),
                                   x.handles['source'])
        element_filter = lambda x: (hasattr(x, 'hmap') and
                                    x.current_frame and 'source' in x.handles)
        plots = self.traverse(source_getter, specs=[element_filter])
        source_data = defaultdict(dict)
        for pid, group in groupby(sorted(plots), lambda x: x[0]):
            for (pid, _, _, source) in group:
                source_data[pid].update(source.data)
        sources = {pid: ColumnDataSource(data=data) for pid, data in source_data.items()}
        for pid, group in groupby(sorted(plots), lambda x: x[0]):
            for (pid, plot, glyph, source) in group:
                if isinstance(glyph, DataTable):
                    glyph.source = sources[pid]
                else:
                    glyph.data_source = sources[pid]
                plot.handles['source'] = sources[pid]


    def update_frame(self, key, ranges=None):
        """
        Update the internal state of the Plot to represent the given
        key tuple (where integers represent frames). Returns this
        state.
        """
        ranges = self.compute_ranges(self.layout, key, ranges)
        plots = self.handles['plots']
        for r, c in self.coords:
            subplot = self.subplots.get((r, c), None)
            if subplot is not None:
                subplot.update_frame(key, ranges)


class AdjointLayoutPlot(BokehPlot, GenericCompositePlot):

    layout_dict = {'Single': {'width_ratios': [4],
                              'height_ratios': [4],
                              'positions': ['main']}}

    def __init__(self, layout, layout_type, subplots, **params):
        # The AdjointLayout ViewableElement object
        self.layout = layout
        # Type may be set to 'Embedded Dual' by a call it grid_situate
        self.layout_type = layout_type
        self.view_positions = self.layout_dict[self.layout_type]['positions']

        # The supplied (axes, view) objects as indexed by position
        super(AdjointLayoutPlot, self).__init__(subplots=subplots, **params)


    def initialize_plot(self, ranges=None, plots=[]):
        """
        Plot all the views contained in the AdjointLayout Object using axes
        appropriate to the layout configuration. All the axes are
        supplied by LayoutPlot - the purpose of the call is to
        invoke subplots with correct options and styles and hide any
        empty axes as necessary.
        """
        plot = None
        for pos in ['main']:
            # Pos will be one of 'main', 'top' or 'right' or None
            subplot = self.subplots.get(pos, None)
            # If no view object or empty position, disable the axis
            if subplot:
                plot = subplot.initialize_plot(ranges=ranges, plots=plots)
        self.drawn = True
        return plot

    def update_frame(self, key, ranges=None):
        plot = None
        for pos in ['main']:
            subplot = self.subplots.get(pos)
            if subplot is not None:
                plot = subplot.update_frame(key, ranges)
        return plot<|MERGE_RESOLUTION|>--- conflicted
+++ resolved
@@ -12,12 +12,8 @@
 from ...core import Store, Layout, AdjointLayout, NdLayout, Empty, GridSpace, HoloMap
 from ...core.options import Compositor
 from ...core import traversal
-<<<<<<< HEAD
+from ...core.util import basestring
 from ..plot import Plot, DimensionedPlot, GenericCompositePlot, GenericLayoutPlot
-=======
-from ...core.util import basestring
-from ..plot import Plot, GenericCompositePlot, GenericLayoutPlot
->>>>>>> d081cb61
 from .renderer import BokehRenderer
 
 
@@ -202,10 +198,6 @@
 
 
 class LayoutPlot(BokehPlot, GenericLayoutPlot):
-
-    shared_source = param.Boolean(default=True, doc="""
-        Whether to share data sources across plots in the Layout
-        allowing for linked selection tools to be used.""")
 
     tabs = param.Boolean(default=False, doc="""
         Whether to display overlaid plots in separate panes""")
@@ -368,36 +360,8 @@
         self.handles['plot'] = layout_plot
         self.handles['plots'] = plots
         self.drawn = True
-        if self.shared_source:
-            self._share_source()
 
         return self.handles['plot']
-
-
-    def _share_source(self):
-        """
-        Traverses all plots to find any with shared data,
-        then sources are grouped, combined and replaced
-        on the original plots and glyphs.
-        """
-        source_getter = lambda x: (id(x.current_frame.data), x,
-                                   x.handles.get('glyph_renderer'),
-                                   x.handles['source'])
-        element_filter = lambda x: (hasattr(x, 'hmap') and
-                                    x.current_frame and 'source' in x.handles)
-        plots = self.traverse(source_getter, specs=[element_filter])
-        source_data = defaultdict(dict)
-        for pid, group in groupby(sorted(plots), lambda x: x[0]):
-            for (pid, _, _, source) in group:
-                source_data[pid].update(source.data)
-        sources = {pid: ColumnDataSource(data=data) for pid, data in source_data.items()}
-        for pid, group in groupby(sorted(plots), lambda x: x[0]):
-            for (pid, plot, glyph, source) in group:
-                if isinstance(glyph, DataTable):
-                    glyph.source = sources[pid]
-                else:
-                    glyph.data_source = sources[pid]
-                plot.handles['source'] = sources[pid]
 
 
     def update_frame(self, key, ranges=None):
